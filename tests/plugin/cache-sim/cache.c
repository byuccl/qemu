--- conflicted
+++ resolved
@@ -20,7 +20,6 @@
 #include "dcache.h"
 #include "l2cache.h"
 #include "arm-disas.h"
-#include "sockets.h"
 
 // required export for it to build properly
 QEMU_PLUGIN_EXPORT int qemu_plugin_version = QEMU_PLUGIN_VERSION;
@@ -28,7 +27,7 @@
 
 /******************************** definitions *********************************/
 // have available the disassembled string when debugging the callbacks
-#define DEBUG_INSN_DISAS
+// #define DEBUG_INSN_DISAS
 #ifdef DEBUG_INSN_DISAS
 #define LAST_INSN_BUF_SIZE 64
 #endif
@@ -45,16 +44,9 @@
 static void parse_mem(unsigned int vcpu_index, qemu_plugin_meminfo_t info,
                         uint64_t vaddr, void* userdata);
 static void cache_inst(unsigned int vcpu_index, void* userdata);
-<<<<<<< HEAD
-static void check_insn_count(void);
-=======
 static void icache_inst(unsigned int vcpu_index, void* userdata);
->>>>>>> d10267ef
 static void plugin_exit(qemu_plugin_id_t id, void* p);
 static void put_cbs_in_tbs(qemu_plugin_id_t id, struct qemu_plugin_tb* tb);
-static void receive_injection_info(void);
-// helpers
-void get_socket_args(void);
 
 // hack - https://stackoverflow.com/a/61977875/12940429
 void *qemu_get_cpu(int index);
@@ -66,24 +58,13 @@
 static uint64_t load_count = 0;
 static uint64_t store_count = 0;
 static uint64_t cp_count = 0;
-static uint64_t tb_count = 0;
-static uint64_t uniq_insn_count = 0;
 static uint64_t textBegin = 0, textEnd = 0;     // begin and end addresses of .text
-<<<<<<< HEAD
-static uint64_t mainBegin = 0;
-=======
 static gboolean is_arm_arch = FALSE;
->>>>>>> d10267ef
 
 #ifdef DEBUG_INSN_DISAS
 char lastInsnStr[LAST_INSN_BUF_SIZE];
 #endif
 
-<<<<<<< HEAD
-static injection_plan_t plan;
-static uint32_t faultDone = 0;
-static uint64_t doInject = 0;
-=======
 
 /************************* Cache Control Instructions *************************/
 static const uint32_t COPROC_RT_BITS = CREATE_BIT_MASK(4) << 12;
@@ -93,7 +74,6 @@
 #define GET_COPROC_RT_BITS(bits)    ((bits & COPROC_RT_BITS) >> 12)
 #define GET_WAY_BITS(bits)          ((bits & WAY_BITS) >> 30)
 #define GET_SET_BITS(bits)          ((bits & SET_BITS) >> 4)
->>>>>>> d10267ef
 
 
 /********************************* functions **********************************/
@@ -137,37 +117,6 @@
  * sleepCycles - the number of cycles to wait before injecting a fault
  */
 static void put_cbs_in_tbs(qemu_plugin_id_t id, struct qemu_plugin_tb* tb) {
-<<<<<<< HEAD
-    // do stuff the first time
-    if (!tb_count) {
-        // look for data from the socket
-        if (!tb_count && doInject) {
-            // get sleep cycles only here
-            char* argStr;
-            argStr = sockets_recv();
-            plan.sleepCycles = strtoul(argStr, NULL, 10);
-            free(argStr);
-            g_autoptr(GString) out = g_string_new("");
-            // to get it to print
-            g_string_printf(out, "INFO: Sleeping for %ld cycles\n", plan.sleepCycles);
-            qemu_plugin_outs(out->str);
-        } else {
-            // ask for what the address of main() is so we can tell how many
-            //  cycles it takes to get there
-            char* argStr;
-            argStr = sockets_recv();
-            mainBegin = strtoul(argStr, NULL, 10);
-            free(argStr);
-            g_autoptr(GString) out = g_string_new("");
-            // to get it to print
-            g_string_printf(out, "INFO: main() starts at 0x%lX\n", mainBegin);
-            qemu_plugin_outs(out->str);
-        }
-    }
-    // number of unique tb's
-    tb_count += 1;
-=======
->>>>>>> d10267ef
 
     // get the number of instructions in this tb
     size_t n = qemu_plugin_tb_n_insns(tb);
@@ -175,7 +124,6 @@
 
     // iterate over each instruction and register a callback with it
     for (i = 0; i < n; i++) {
-        uniq_insn_count += 1;
         // get the handle for the instruction
         struct qemu_plugin_insn* insn = qemu_plugin_tb_get_insn(tb, i);
 
@@ -242,20 +190,8 @@
  */
 static void parse_instruction(unsigned int vcpu_index, void* userdata)
 {
-    uint64_t vaddr = (uint64_t)userdata;
     insn_count += 1;
-    icache_load(vaddr);
-    check_insn_count();
-
-    // see if we've hit main
-    if ( (!doInject) && (vaddr >= mainBegin) )
-    {
-        g_autoptr(GString) out = g_string_new("");
-        g_string_printf(out, "0x%08lX", insn_count);
-        sockets_send(out->str, out->len);
-        // reset mainBegin to be max int
-        mainBegin = UINT64_MAX;
-    }
+    icache_load((uint64_t)userdata);
 }
 
 
@@ -349,173 +285,18 @@
  * https://developer.arm.com/docs/ddi0595/h/aarch32-system-instructions/iciallu
  * Don't even need to read the register.
  */
-<<<<<<< HEAD
-static void check_insn_count(void)
-{
-    // see if it's time to inject the fault
-    if ( (!faultDone) && (insn_count >= plan.sleepCycles) )
-    {
-        faultDone = 1;
-
-        g_autoptr(GString) out = g_string_new("");
-        // to get it to print
-        g_string_printf(out, "INFO: Injecting fault...\n");
-        qemu_plugin_outs(out->str);
-
-        receive_injection_info();
-        // print out about the injection
-        g_string_printf(out, "INFO: injecting at row %lu, set %lu, word 0x%lX\n",
-                                plan.cacheRow, plan.cacheSet, plan.cacheWord);
-        qemu_plugin_outs(out->str);
-
-        // which cache?
-        arch_word_t addr;
-        switch (plan.cacheName) {
-            case ICACHE:
-                addr = icache_get_addr(plan.cacheRow, plan.cacheSet);
-                break;
-            case DCACHE:
-                addr = dcache_get_addr(plan.cacheRow, plan.cacheSet);
-                break;
-            case L2CACHE:
-                addr = l2cache_get_addr(plan.cacheRow, plan.cacheSet);
-                break;
-        }
-        // what is the target word?
-        // although it's byte addressable, injector operates on words
-        uint32_t byteNum = plan.cacheWord * sizeof(arch_word_t);
-        addr += byteNum;
-
-        // send how many cycles it actually was
-        g_string_printf(out, "0x%08lX", insn_count);
-        sockets_send(out->str, out->len);
-        // send the data
-        g_string_printf(out, "0x%08X", addr);
-        sockets_send(out->str, out->len);
-
-        // TODO: socket return value for success or failure
-    }
-}
-
-
-/****************************** argument helpers ******************************/
-void get_socket_args(void)
-{
-    // where in the cache - row and set
-    char* argStr = sockets_recv();
-    plan.cacheRow = strtoul(argStr, NULL, 10);
-    free(argStr);
-    argStr = sockets_recv();
-    plan.cacheSet = strtoul(argStr, NULL, 10);
-    free(argStr);
-
-    char* cacheName = sockets_recv();
-    // decode the cache name
-    if (memcmp(cacheName, "icache", 6) == 0) {
-        plan.cacheName = ICACHE;
-    } else if (memcmp(cacheName, "dcache", 6) == 0) {
-        plan.cacheName = DCACHE;
-    } else if (memcmp(cacheName, "l2cache", 7) == 0) {
-        plan.cacheName = L2CACHE;
-    } else {
-        qemu_plugin_outs("ERROR: Invalid cache name!\n");
-        // return !0;
-    }
-    free(cacheName);
-=======
 static void icache_inst(unsigned int vcpu_index, void* userdata)
 {
     icache_invalidate_all();
     cp_count += 1;
->>>>>>> d10267ef
-}
-
-/*
-<<<<<<< HEAD
- *  Arguments (from the socket):
- *  cacheRow    - the row in the cache to inject fault
- *  cacheSet    - which set block
- *  cacheBit    - which bit in the block
- *                possible values: 0 -> ((blockSize * 8) - 1)
- *  cacheName   - which cache to inject into
- *  doTag       - if the bit should be in the tag bits instead of data (NYI)
-=======
+}
+
+/*
  * Register the plugin.
  * This is kind of like "main".
  * Arguments:
  *  textBegin - first address in the address space of instruction memory
  *  textEnd   - last address in the address space of instruction memory
->>>>>>> d10267ef
- */
-static void receive_injection_info(void)
-{
-    qemu_plugin_outs("INFO: Waiting for socket args\n");
-
-    // where in the cache
-    get_socket_args();
-    // verify those are valid parameters
-    int invalid = 1;
-    switch (plan.cacheName) {
-        case ICACHE:
-            invalid = icache_validate_injection(&plan);
-            break;
-        case DCACHE:
-            invalid = dcache_validate_injection(&plan);
-            break;
-        case L2CACHE:
-            invalid = l2cache_validate_injection(&plan);
-            break;
-        default:
-            invalid = 1;
-    }
-    if (invalid) {
-        qemu_plugin_outs("ERROR: Invalid injection parameters!\n");
-        // return !0;
-    }
-
-    // see if the line is valid
-    uint8_t valid = 0;
-    switch (plan.cacheName) {
-        case ICACHE:
-            valid = icache_block_valid(plan.cacheRow, plan.cacheSet);
-            break;
-        case DCACHE:
-            valid = dcache_block_valid(plan.cacheRow, plan.cacheSet);
-            break;
-        case L2CACHE:
-            valid = l2cache_block_valid(plan.cacheRow, plan.cacheSet);
-            break;
-        default:
-            valid = 0;
-            break;
-    }
-
-    // send valid-ness back to the supervisor
-    g_autoptr(GString) out = g_string_new("");
-    g_string_printf(out, "%hhu\n", valid);    // unsigned char
-    sockets_send(out->str, out->len);
-    // some discussion about waiting for a valid block, but that is not realistic
-    //   of radiation tests, even if it takes longer
-
-    // then get the block
-    char* argStr = sockets_recv();
-    plan.cacheWord = strtoul(argStr, NULL, 10);
-    free(argStr);
-
-    // NOTE: no checking is done on the cycle count: if that doesn't happen
-    //  before the program exits, that is the user's problem
-}
-
-
-/*
- * Register the plugin.
- * This is kind of like "main".
- * Arguments:
- * textBegin - the address that the .text section starts at
- * textEnd   - the address that the .text section ends at
- * portNum   - port number of socket
- * hostname  - IPV4 address of socket
- * doInject  - whether or not to inject a fault
  */
 QEMU_PLUGIN_EXPORT int qemu_plugin_install(qemu_plugin_id_t id,
                                             const qemu_info_t* info,
@@ -523,26 +304,10 @@
 {
     // parse arguments to the plugin
     // argv[0] is NOT the name of the program, like normal
-<<<<<<< HEAD
-    uint16_t portNum;
-    char* hostname;
-
-    // only allow ARM target
-    if (strcmp(info->target_name, "arm") != 0) {
-        qemu_plugin_outs("ERROR: Architecture not supported!\n");
-        return !0;
-    }
-
-    // allow all args or none
-    uint32_t minArgs = 2;
-    uint32_t numArgs = 5;
-    if ((argc < minArgs) || (argc > minArgs && argc != numArgs) )
-=======
 
     // allow all args or none
     uint32_t numArgs = 2;
     if (argc != numArgs)
->>>>>>> d10267ef
     {
         qemu_plugin_outs("ERROR: Wrong number of arguments to plugin!\n");
         return !0;
@@ -558,41 +323,15 @@
             case 1:
                 textEnd = strtoul(p, NULL, 16);
                 break;
-<<<<<<< HEAD
-            case 2:
-                // we're using IPV4
-                // TODO: don't need socket if not injecting
-                portNum = (uint16_t) strtoul(p, NULL, 10);
-                break;
-            case 3:
-                hostname = p;
-                break;
-            case 4:
-                doInject = strtoul(p, NULL, 10);
-                break;
-=======
->>>>>>> d10267ef
             default:
                 qemu_plugin_outs("ERROR: Too many input arguments to plugin!\n");
                 return !0;
         }
     }
 
-<<<<<<< HEAD
-    // set up the socket for communication
-    if (sockets_init(portNum, hostname)) {
-        qemu_plugin_outs("ERROR: setting up socket!\n");
-        return !0;
-=======
     // record if we can use target specific functions
     if (strcmp(info->target_name, "arm") == 0) {
         is_arm_arch = TRUE;
->>>>>>> d10267ef
-    }
-
-    if (!doInject) {
-        // skip inserting the callbacks if not injecting
-        faultDone = 1;
     }
 
     // init the cache simulation
@@ -604,26 +343,15 @@
     l2cache_init(L2CACHE_SIZE_BYTES, L2CACHE_ASSOCIATIVITY,
                 L2CACHE_BLOCK_SIZE, L2CACHE_POLICY);
 
-<<<<<<< HEAD
-=======
     // `info` argument has information about qemu system state
     // see qemu_info_t in include/qemu/qemu-plugin.h for more details
 
->>>>>>> d10267ef
     // register the functions in this file
     qemu_plugin_register_vcpu_tb_trans_cb(id, put_cbs_in_tbs);
 
     // to be run at exit
     qemu_plugin_register_atexit_cb(id, plugin_exit, NULL);
 
-<<<<<<< HEAD
-    // print status
-    g_autoptr(GString) out = g_string_new("");
-    g_string_printf(out, "INFO: do inject? %ld\n", doInject);
-    g_string_append_printf(out, "INFO: text: 0x%lX - 0x%lX\n", textBegin, textEnd);
-    g_string_append_printf(out, "INFO: target: %s\n", info->target_name);
-    qemu_plugin_outs(out->str);
-=======
     // print status - debug
     /*
      * g_autoptr(GString) out = g_string_new("");
@@ -632,7 +360,6 @@
      * g_string_append_printf(out, "target: %s\n", info->target_name);
      * qemu_plugin_outs(out->str);
     */
->>>>>>> d10267ef
 
     return 0;
 }
@@ -645,34 +372,14 @@
     // based on example in mem.c
     g_autoptr(GString) out = g_string_new("");
 
-    if (plan.sleepCycles == 0) {
-        g_string_printf(out,        "INFO: insn count:           %10ld\n", insn_count);
-        g_string_append_printf(out, "INFO: load count:           %10ld\n", load_count);
-        g_string_append_printf(out, "INFO: store count:          %10ld\n", store_count);
-        g_string_append_printf(out, "INFO: cp count:             %10ld\n", cp_count);
-        g_string_append_printf(out, "INFO: tb count:             %10ld\n", tb_count);
-        g_string_append_printf(out, "INFO: unique insns:         %10ld\n", uniq_insn_count);
-        qemu_plugin_outs(out->str);
-
-        // if there was no injection, report the number of cycles
-        g_string_printf(out, "0x%08lX\n", insn_count);
-        sockets_send(out->str, out->len);
-    }
-
-<<<<<<< HEAD
-    sockets_exit();
-}
-
-/*
- * Plan:
- * The plugin will keep track of the addresses in the cache,
- *  be responsible for changing values in memory (and tag bits in the future)
- * The fault injector will tell the plugin where to inject fault, and after how long.
- * Need a function to query the current number of cycles since start.
- */
-=======
+    g_string_printf(out,        "insn count:           %10ld\n", insn_count);
+    g_string_append_printf(out, "load count:           %10ld\n", load_count);
+    g_string_append_printf(out, "store count:          %10ld\n", store_count);
+    g_string_append_printf(out, "cp count:             %10ld\n", cp_count);
+
+    qemu_plugin_outs(out->str);
+
     icache_stats();
     dcache_stats();
     l2cache_stats();
-}
->>>>>>> d10267ef
+}